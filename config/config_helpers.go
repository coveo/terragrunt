--- conflicted
+++ resolved
@@ -13,7 +13,6 @@
 	"github.com/gruntwork-io/terragrunt/util"
 )
 
-<<<<<<< HEAD
 const GET_TEMP_FOLDER = "<TEMP_FOLDER>"
 
 var INTERPOLATION_VARS = `\s*var\.([[:alpha:]][\w-]*)\s*`
@@ -26,14 +25,6 @@
 var HELPER_FUNCTION_GET_ENV_PARAMETERS_SYNTAX_REGEX = regexp.MustCompile(`^\s*"(?P<env>[^=]+?)"\s*\,` + getVarParams(1) + `$`)
 var HELPER_FUNCTION_GET_DISCOVER_PARAMETERS_SYNTAX_REGEX = regexp.MustCompile(`^\s*"(?P<tag>[^=]+?)"\s*\,` + getVarParams(2) + `$`)
 var HELPER_FUNCTION_SINGLE_STRING_PARAMETER_SYNTAX_REGEX = regexp.MustCompile(`^\s*"(.*?)"\s*$`)
-=======
-var INTERPOLATION_PARAMETERS = `(\s*"[^"]*?"\s*,?\s*)*`
-var INTERPOLATION_SYNTAX_REGEX = regexp.MustCompile(fmt.Sprintf(`\$\{\s*\w+\(%s\)\s*\}`, INTERPOLATION_PARAMETERS))
-var INTERPOLATION_SYNTAX_REGEX_SINGLE = regexp.MustCompile(fmt.Sprintf(`"(%s)"`, INTERPOLATION_SYNTAX_REGEX))
-var INTERPOLATION_SYNTAX_REGEX_REMAINING = regexp.MustCompile(`\$\{.*?\}`)
-var HELPER_FUNCTION_SYNTAX_REGEX = regexp.MustCompile(`^\$\{\s*(.*?)\((.*?)\)\s*\}$`)
-var HELPER_FUNCTION_GET_ENV_PARAMETERS_SYNTAX_REGEX = regexp.MustCompile(`^\s*"(?P<env>[^=]+?)"\s*\,\s*"(?P<default>.*?)"\s*$`)
->>>>>>> 1f777c6e
 var MAX_PARENT_FOLDERS_TO_CHECK = 100
 
 func getVarParams(count int) string {
@@ -227,8 +218,8 @@
 		return executeTerragruntHelperFunction(matches[1], matches[2], include, terragruntOptions)
 	}
 
-	return "", errors.WithStackTrace(InvalidInterpolationSyntax(str))
-}
+		return "", errors.WithStackTrace(InvalidInterpolationSyntax(str))
+	}
 
 // Return the directory of the current include file that is processed
 func getCurrentDir(include IncludeConfig) string {
@@ -276,13 +267,13 @@
 		case "def1":
 			if value != "" {
 				envVariable.DefaultValue = value
-			}
+		}
 		case "var1":
 			if value != "" {
 				varName := fmt.Sprintf("${var.%v}", value)
 				envVariable.DefaultValue, _ = resolveTerragruntVars(varName, terragruntOptions)
-			}
-		}
+		}
+	}
 	}
 
 	return envVariable, nil
@@ -394,21 +385,21 @@
 	parent := getparentLocalConfigFilesLocation(include, terragruntOptions)
 	child := filepath.Dir(terragruntOptions.TerragruntConfigPath)
 	return util.GetPathRelativeTo(child, parent)
-}
+	}
 
 // Return the relative path from the current Terragrunt configuration to the included Terragrunt configuration file
 func pathRelativeFromInclude(include IncludeConfig, terragruntOptions *options.TerragruntOptions) (string, error) {
 	parent := getparentLocalConfigFilesLocation(include, terragruntOptions)
 	child := filepath.Dir(terragruntOptions.TerragruntConfigPath)
 	return util.GetPathRelativeTo(parent, child)
-}
+	}
 
 func getparentLocalConfigFilesLocation(include IncludeConfig, terragruntOptions *options.TerragruntOptions) string {
 	cursor := &include
 	for {
 		if cursor.Source == "" {
 			return filepath.Dir(cursor.Path)
-		}
+	}
 		cursor = cursor.IncludeBy
 	}
 }
