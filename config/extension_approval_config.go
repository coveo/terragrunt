--- conflicted
+++ resolved
@@ -4,11 +4,7 @@
 	"fmt"
 	"strings"
 
-<<<<<<< HEAD
-	"github.com/coveo/gotemplate/v3/collections"
-=======
 	"github.com/coveooss/gotemplate/v3/collections"
->>>>>>> 990899c3
 )
 
 // ApprovalConfig represents an `expect` format configuration that instructs terragrunt to wait for input on an ExpectStatement
