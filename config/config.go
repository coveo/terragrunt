package config

import (
	"fmt"
	"os"
	"path/filepath"
	"strings"

	"github.com/gruntwork-io/terragrunt/errors"
	"github.com/gruntwork-io/terragrunt/options"
	"github.com/gruntwork-io/terragrunt/remote"
	"github.com/gruntwork-io/terragrunt/util"
	"github.com/hashicorp/hcl"
)

const DefaultTerragruntConfigPath = "terraform.tfvars"
const OldTerragruntConfigPath = ".terragrunt"

// TerragruntConfig represents a parsed and expanded configuration
type TerragruntConfig struct {
	Terraform    *TerraformConfig
	RemoteState  *remote.RemoteState
	Dependencies *ModuleDependencies
	Uniqueness   *string
	PreHooks     []Hook
	PostHooks    []Hook
	ImportFiles  []ImportConfig
	AssumeRole   *string
}

func (conf *TerragruntConfig) String() string {
	return fmt.Sprintf("TerragruntConfig{Terraform = %v, RemoteState = %v, Dependencies = %v}", conf.Terraform, conf.RemoteState, conf.Dependencies)
}

// SubstituteAllVariables replace all remaining variables by the value
func (conf *TerragruntConfig) SubstituteAllVariables(terragruntOptions *options.TerragruntOptions) {
	substitute := func(value *string) *string {
		if value == nil {
			return nil
		}

		*value = SubstituteVars(*value, terragruntOptions)
		return value
	}

<<<<<<< HEAD
	substitute(&conf.Uniqueness)
	substitute(conf.AssumeRole)
=======
	substitute(conf.Uniqueness)
>>>>>>> 01c13aac
	if conf.Terraform != nil {
		substitute(&conf.Terraform.Source)
	}
	if conf.RemoteState != nil && conf.RemoteState.Config != nil {
		for key, value := range conf.RemoteState.Config {
			switch val := value.(type) {
			case string:
				conf.RemoteState.Config[key] = *substitute(&val)
			}
		}
	}

	substituteHooks := func(hooks []Hook) {
		for i, hook := range hooks {
			substitute(&hook.Command)
			for i, arg := range hook.Arguments {
				hook.Arguments[i] = *substitute(&arg)
			}
			hooks[i] = hook
		}
	}
	substituteHooks(conf.PreHooks)
	substituteHooks(conf.PostHooks)

	for i, importer := range conf.ImportFiles {
		substitute(&importer.Source)
		for i, value := range importer.Files {
			importer.Files[i] = *substitute(&value)
		}
		for _, value := range importer.CopyAndRenameFiles {
			substitute(&value.Source)
			substitute(&value.Target)
		}
		conf.ImportFiles[i] = importer
	}
}

// terragruntConfigFile represents the configuration supported in a Terragrunt configuration file (i.e.
// terraform.tfvars or .terragrunt)
type terragruntConfigFile struct {
	Terraform    *TerraformConfig    `hcl:"terraform,omitempty"`
	Include      *IncludeConfig      `hcl:"include,omitempty"`
	Lock         *LockConfig         `hcl:"lock,omitempty"`
	RemoteState  *remote.RemoteState `hcl:"remote_state,omitempty"`
	Dependencies *ModuleDependencies `hcl:"dependencies,omitempty"`
	Uniqueness   *string             `hcl:"uniqueness_criteria"`
	PreHooks     []Hook              `hcl:"pre_hooks,omitempty"`
	PostHooks    []Hook              `hcl:"post_hooks,omitempty"`
	ImportFiles  []ImportConfig      `hcl:"import_files,omitempty"`
	AssumeRole   *string             `hcl:"assume_role"`
}

// Older versions of Terraform did not support locking, so Terragrunt offered locking as a feature. As of version 0.9.0,
// Terraform supports locking natively, so this feature was removed from Terragrunt. However, we keep around the
// LockConfig so we can log a warning for Terragrunt users who are still trying to use it.
type LockConfig map[interface{}]interface{}

// tfvarsFileWithTerragruntConfig represents a .tfvars file that contains a terragrunt = { ... } block
type tfvarsFileWithTerragruntConfig struct {
	Terragrunt *terragruntConfigFile `hcl:"terragrunt,omitempty"`
}

// IncludeConfig represents the configuration settings for a parent Terragrunt configuration file that you can
// "include" in a child Terragrunt configuration file
type IncludeConfig struct {
	Source    string `hcl:"source"`
	Path      string `hcl:"path"`
	IncludeBy *IncludeConfig
}

func (include IncludeConfig) String() string {
	var includeBy string
	if include.IncludeBy != nil {
		includeBy = fmt.Sprintf(" included by %v", include.IncludeBy)
	}
	return fmt.Sprintf("IncludeConfig: %v%s", util.JoinPath(include.Source, include.Path), includeBy)
}

// ModuleDependencies represents the paths to other Terraform modules that must be applied before the current module
// can be applied
type ModuleDependencies struct {
	Paths []string `hcl:"paths"`
}

func (deps *ModuleDependencies) String() string {
	return fmt.Sprintf("ModuleDependencies{Paths = %v}", deps.Paths)
}

// TerraformConfig specifies where to find the Terraform configuration files
type TerraformConfig struct {
	ExtraArgs []TerraformExtraArguments `hcl:"extra_arguments"`
	Source    string                    `hcl:"source"`
}

func (conf *TerraformConfig) String() string {
	return fmt.Sprintf("TerraformConfig{Source = %v}", conf.Source)
}

// TerraformExtraArguments sets a list of arguments to pass to Terraform if command fits any in the `Commands` list
type TerraformExtraArguments struct {
	Name             string   `hcl:",key"`
	Arguments        []string `hcl:"arguments,omitempty"`
	Vars             []string `hcl:"vars,omitempty"`
	RequiredVarFiles []string `hcl:"required_var_files,omitempty"`
	OptionalVarFiles []string `hcl:"optional_var_files,omitempty"`
	Commands         []string `hcl:"commands,omitempty"`
}

func (conf *TerraformExtraArguments) String() string {
	return fmt.Sprintf("TerraformArguments{Name = %s, Arguments = %v, Commands = %v}", conf.Name, conf.Arguments, conf.Commands)
}

// Hook is a definition of user command that should be executed as part of the terragrunt process
type Hook struct {
	Name       string   `hcl:",key"`
	Command    string   `hcl:"command"`
	OnCommands []string `hcl:"on_commands,omitempty"`
	OS         []string `hcl:"os,omitempty"`
	Arguments  []string `hcl:"arguments,omitempty"`
	ExpandArgs bool     `hcl:"expand_args,omitempty"`
}

func (hook Hook) String() string {
	return fmt.Sprintf("Hook %s: %s %s", hook.Name, hook.Command, strings.Join(hook.Arguments, " "))
}

// ImportConfig is a configuration of files that must be imported from another directory to the terraform directory
// prior executing terraform commands
type ImportConfig struct {
	Name               string          `hcl:",key"`
	Source             string          `hcl:"source"`
	Files              []string        `hcl:"files"`
	CopyAndRenameFiles []CopyAndRename `hcl:"copy_and_rename"`
	Required           bool            `hcl:"required,omitempty"`
	ImportIntoModules  bool            `hcl:"import_into_modules"`
}

// CopyAndRename is a structure used by ImportConfig to rename the imported files
type CopyAndRename struct {
	Source string `hcl:"source"`
	Target string `hcl:"target"`
}

func (importConfig ImportConfig) String() string {
	files := importConfig.Files

	for _, copy := range importConfig.CopyAndRenameFiles {
		files = append(files, fmt.Sprintf("%s → %s", copy.Source, copy.Target))
	}

	return fmt.Sprintf("ImportConfig %s %s required=%v modules=%v : %s",
		importConfig.Name, importConfig.Source,
		importConfig.Required, importConfig.ImportIntoModules,
		strings.Join(files, ", "))
}

// Returns the default path to use for the Terragrunt configuration file. The reason this is a method rather than a
// constant is that older versions of Terragrunt stored configuration in a different file. This method returns the
// path to the old configuration format if such a file exists and the new format otherwise.
func DefaultConfigPath(workingDir string) string {
	path := util.JoinPath(workingDir, OldTerragruntConfigPath)
	if util.FileExists(path) {
		return path
	}
	return util.JoinPath(workingDir, DefaultTerragruntConfigPath)
}

// Returns a list of all Terragrunt config files in the given path or any subfolder of the path. A file is a Terragrunt
// config file if it has a name as returned by the DefaultConfigPath method and contains Terragrunt config contents
// as returned by the IsTerragruntConfigFile method.
func FindConfigFilesInPath(terragruntOptions *options.TerragruntOptions) ([]string, error) {
	rootPath := terragruntOptions.WorkingDir
	configFiles := []string{}

	err := filepath.Walk(rootPath, func(path string, info os.FileInfo, err error) error {
		if err != nil {
			return err
		}

		if info.IsDir() {
			if util.FileExists(filepath.Join(path, "terragrunt.ignore")) {
				// If we wish to exclude a directory from the *-all commands, we just
				// have to put an empty file name terragrunt.ignore in the folder
				return nil
			}
			if terragruntOptions.NonInteractive && util.FileExists(filepath.Join(path, "terragrunt-non-interactive.ignore")) {
				// If we wish to exclude a directory from the *-all commands, we just
				// have to put an empty file name terragrunt-non-interactive.ignore in
				// the folder
				return nil
			}
			configPath := DefaultConfigPath(path)
			isTerragruntConfig, err := IsTerragruntConfigFile(configPath)
			if err != nil {
				return err
			}
			if isTerragruntConfig {
				configFiles = append(configFiles, configPath)
			}
		}

		return nil
	})

	return configFiles, err
}

// Returns true if the given path corresponds to file that could be a Terragrunt config file. A file could be a
// Terragrunt config file if:
//
// 1. The file exists
// 2. It is a .terragrunt file, which is the old Terragrunt-specific file format
// 3. The file contains HCL contents with a terragrunt = { ... } block
func IsTerragruntConfigFile(path string) (bool, error) {
	if !util.FileExists(path) {
		return false, nil
	}

	if isOldTerragruntConfig(path) {
		return true, nil
	}

	return isNewTerragruntConfig(path)
}

// Returns true if the given path points to an old Terragrunt config file
func isOldTerragruntConfig(path string) bool {
	return strings.HasSuffix(path, OldTerragruntConfigPath)
}

// Returns true if the given path points to a new (current) Terragrunt config file
func isNewTerragruntConfig(path string) (bool, error) {
	configContents, err := util.ReadFileAsString(path)
	if err != nil {
		return false, err
	}

	return containsTerragruntBlock(configContents), nil
}

// Returns true if the given string contains valid HCL with a terragrunt = { ... } block
func containsTerragruntBlock(configString string) bool {
	terragruntConfig := &tfvarsFileWithTerragruntConfig{}
	if err := hcl.Decode(terragruntConfig, configString); err != nil {
		return false
	}
	return terragruntConfig.Terragrunt != nil
}

// Read the Terragrunt config file from its default location
func ReadTerragruntConfig(terragruntOptions *options.TerragruntOptions) (*TerragruntConfig, error) {
	terragruntOptions.Logger.Infof("Reading Terragrunt config file at %s", terragruntOptions.TerragruntConfigPath)
	return ParseConfigFile(terragruntOptions, IncludeConfig{Path: terragruntOptions.TerragruntConfigPath})
}

// Parse the Terragrunt config file at the given path. If the include parameter is not nil, then treat this as a config
// included in some other config file when resolving relative paths.
func ParseConfigFile(terragruntOptions *options.TerragruntOptions, include IncludeConfig) (*TerragruntConfig, error) {
	if isOldTerragruntConfig(include.Path) {
		terragruntOptions.Logger.Warningf("DEPRECATION : Found deprecated config file format %s. This old config format will not be supported in the future. Please move your config files into a %s file.", include.Path, DefaultTerragruntConfigPath)
	}

	var (
		configString string
		err          error
	)
	if include.Source == "" {
		configString, err = util.ReadFileAsString(include.Path)
	} else {
		if include.Path == "" {
			include.Path = DefaultTerragruntConfigPath
		}
		include.Path, configString, err = util.ReadFileAsStringFromSource(include.Source, include.Path, terragruntOptions.TerraformPath)
	}
	if err != nil {
		return nil, err
	}

	config, err := parseConfigString(configString, terragruntOptions, include)
	if err != nil {
		return nil, err
	}

	return config, nil
}

// Parse the Terragrunt config contained in the given string.
func parseConfigString(configString string, terragruntOptions *options.TerragruntOptions, include IncludeConfig) (*TerragruntConfig, error) {
	resolvedConfigString, err := ResolveTerragruntConfigString(configString, include, terragruntOptions)
	if err != nil {
		return nil, err
	}

	terragruntConfigFile, err := parseConfigStringAsTerragruntConfigFile(resolvedConfigString, include.Path)
	if err != nil {
		return nil, err
	}
	if terragruntConfigFile == nil {
		return nil, errors.WithStackTrace(CouldNotResolveTerragruntConfigInFile(include.Path))
	}

	config, err := convertToTerragruntConfig(terragruntConfigFile, terragruntOptions)
	if err != nil {
		return nil, err
	}

	if terragruntConfigFile.Include == nil {
		return config, nil
	}

	terragruntConfigFile.Include.IncludeBy = &include

	includedConfig, err := parseIncludedConfig(terragruntConfigFile.Include, terragruntOptions)
	if err != nil {
		return nil, err
	}

	return mergeConfigWithIncludedConfig(config, includedConfig, terragruntOptions)
}

// Parse the given config string, read from the given config file, as a terragruntConfigFile struct. This method solely
// converts the HCL syntax in the string to the terragruntConfigFile struct; it does not process any interpolations.
func parseConfigStringAsTerragruntConfigFile(configString string, configPath string) (*terragruntConfigFile, error) {
	if isOldTerragruntConfig(configPath) {
		terragruntConfig := &terragruntConfigFile{}
		if err := hcl.Decode(terragruntConfig, configString); err != nil {
			return nil, errors.WithStackTrace(err)
		}
		return terragruntConfig, nil
	} else {
		tfvarsConfig := &tfvarsFileWithTerragruntConfig{}
		if err := hcl.Decode(tfvarsConfig, configString); err != nil {
			return nil, errors.WithStackTrace(err)
		}
		return tfvarsConfig.Terragrunt, nil
	}
}

// Merge the given config with an included config. Anything specified in the current config will override the contents
// of the included config. If the included config is nil, just return the current config.
func mergeConfigWithIncludedConfig(config *TerragruntConfig, includedConfig *TerragruntConfig, terragruntOptions *options.TerragruntOptions) (*TerragruntConfig, error) {
	if includedConfig == nil {
		return config, nil
	}

	if config.RemoteState != nil {
		includedConfig.RemoteState = config.RemoteState
	}

	if config.Terraform != nil {
		if includedConfig.Terraform == nil {
			includedConfig.Terraform = config.Terraform
		} else {
			if config.Terraform.Source != "" {
				includedConfig.Terraform.Source = config.Terraform.Source
			}
			mergeExtraArgs(terragruntOptions, config.Terraform.ExtraArgs, &includedConfig.Terraform.ExtraArgs)
		}
	}

	if config.Dependencies != nil {
		includedConfig.Dependencies = config.Dependencies
	}

	if config.Uniqueness != nil {
		includedConfig.Uniqueness = config.Uniqueness
	}

	if config.AssumeRole != nil {
		includedConfig.AssumeRole = config.AssumeRole
	}

	mergePreHooks(terragruntOptions, config.PreHooks, &includedConfig.PreHooks)
	mergePostHooks(terragruntOptions, config.PostHooks, &includedConfig.PostHooks)
	mergeImports(terragruntOptions, config.ImportFiles, &includedConfig.ImportFiles)

	return includedConfig, nil
}

// Merge the extra arguments priorising those defined in the leaf
// func mergeExtraArgs(terragruntOptions *options.TerragruntOptions, original []TerraformExtraArguments, newExtra *[]TerraformExtraArguments) {
// 	result := *newExtra
// addExtra:
// 	for _, extra := range original {
// 		for i, existing := range result {
// 			if existing.Name == extra.Name {
// 				terragruntOptions.Logger.Infof("Skipping extra_arguments %v as it is overridden in the current config", extra.Name)
// 				// For extra args, we want to keep the values specified in the child and put them after
// 				// the parent ones, so if we encounter a duplicate, we just overwrite it.
// 				result[i] = extra
// 				continue addExtra
// 			}
// 		}
// 		result = append(result, extra)
// 	}
// 	*newExtra = result
// }

// Merge the extra arguments priorising those defined in the leaf
func mergePreHooks(terragruntOptions *options.TerragruntOptions, original []Hook, newHooks *[]Hook) {
	result := *newHooks
addHook:
	for _, hook := range original {
		for i, existing := range result {
			if existing.Name == hook.Name {
				terragruntOptions.Logger.Infof("Skipping Hook %v as it is overridden in the current config", hook.Name)
				result[i] = hook
				continue addHook
			}
		}
		result = append(result, hook)
	}
	*newHooks = result
}

func mergePostHooks(terragruntOptions *options.TerragruntOptions, original []Hook, newHooks *[]Hook) {
	result := original
addHook:
	for _, hook := range *newHooks {
		for _, existing := range original {
			if existing.Name == hook.Name {
				terragruntOptions.Logger.Infof("Skipping Hook %v as it is overridden in the current config", hook.Name)
				continue addHook
			}
		}
		result = append(result, hook)
	}
	*newHooks = result
}

// Merge the import files priorising those defined in the leaf
func mergeImports(terragruntOptions *options.TerragruntOptions, original []ImportConfig, newImports *[]ImportConfig) {
	result := *newImports
addImport:
	for _, importer := range original {
		for i, existing := range result {
			if existing.Name == importer.Name {
				terragruntOptions.Logger.Infof("Skipping ImportFiles %v as it is overridden in the current config", importer.Name)
				result[i] = importer
				continue addImport
			}
		}
		result = append(result, importer)
	}
	*newImports = result
}

// Merge the extra arguments.
//
// If a child's extra_arguments has the same name a parent's extra_arguments,
// then the child's extra_arguments will be selected (and the parent's ignored)
// If a child's extra_arguments has a different name from all of the parent's extra_arguments,
// then the child's extra_arguments will be added to the end  of the parents.
// Therefore, terragrunt will put the child extra_arguments after the parent's
// extra_arguments on the terraform cli.
// Therefore, if .tfvar files from both the parent and child contain a variable
// with the same name, the value from the child will win.
func mergeExtraArgs(terragruntOptions *options.TerragruntOptions, childExtraArgs []TerraformExtraArguments, parentExtraArgs *[]TerraformExtraArguments) {
	result := *parentExtraArgs
	for _, child := range childExtraArgs {
		parentExtraArgsWithSameName := getIndexOfExtraArgsWithName(result, child.Name)
		if parentExtraArgsWithSameName != -1 {
			// If the parent contains an extra_arguments with the same name as the child,
			// then override the parent's extra_arguments with the child's.
			terragruntOptions.Logger.Infof("extra_arguments '%v' from child overriding parent", child.Name)
			result[parentExtraArgsWithSameName] = child
		} else {
			// If the parent does not contain an extra_arguments with the same name as the child
			// then add the child to the end.
			// This ensures the child extra_arguments are added to the command line after the parent extra_arguments.
			result = append(result, child)
		}
	}
	*parentExtraArgs = result
}

// Returns the index of the extraArgs with the given name,
// or -1 if no extraArgs have the given name.
func getIndexOfExtraArgsWithName(extraArgs []TerraformExtraArguments, name string) int {
	for i, extra := range extraArgs {
		if extra.Name == name {
			return i
		}
	}
	return -1
}

// Parse the config of the given include, if one is specified
func parseIncludedConfig(includedConfig *IncludeConfig, terragruntOptions *options.TerragruntOptions) (config *TerragruntConfig, err error) {
	if includedConfig.Path == "" && includedConfig.Source == "" {
		return nil, errors.WithStackTrace(IncludedConfigMissingPath(terragruntOptions.TerragruntConfigPath))
	}

	includedConfig.Path, err = ResolveTerragruntConfigString(includedConfig.Path, *includedConfig, terragruntOptions)
	if err != nil {
		return nil, err
	}
	includedConfig.Source, err = ResolveTerragruntConfigString(includedConfig.Source, *includedConfig, terragruntOptions)
	if err != nil {
		return nil, err
	}

	if !filepath.IsAbs(includedConfig.Path) && includedConfig.Source == "" {
		includedConfig.Path = util.JoinPath(filepath.Dir(includedConfig.IncludeBy.Path), includedConfig.Path)
	}

	return ParseConfigFile(terragruntOptions, *includedConfig)
}

// Convert the contents of a fully resolved Terragrunt configuration to a TerragruntConfig object
func convertToTerragruntConfig(terragruntConfigFromFile *terragruntConfigFile, terragruntOptions *options.TerragruntOptions) (*TerragruntConfig, error) {
	terragruntConfig := &TerragruntConfig{}

	if terragruntConfigFromFile.Lock != nil {
		terragruntOptions.Logger.Warningf("Found a lock configuration in the Terraform configuration at %s. Terraform added native support for locking as of version 0.9.0, so this feature has been removed from Terragrunt and will have no effect. See your Terraform backend docs for how to configure locking: https://www.terraform.io/docs/backends/types/index.html.", terragruntOptions.TerragruntConfigPath)
	}

	if terragruntConfigFromFile.RemoteState != nil {
		terragruntConfigFromFile.RemoteState.FillDefaults()
		if err := terragruntConfigFromFile.RemoteState.Validate(); err != nil {
			return nil, err
		}

		terragruntConfig.RemoteState = terragruntConfigFromFile.RemoteState
	}

	terragruntConfig.Terraform = terragruntConfigFromFile.Terraform
	terragruntConfig.Dependencies = terragruntConfigFromFile.Dependencies
	terragruntConfig.Uniqueness = terragruntConfigFromFile.Uniqueness
	terragruntConfig.PreHooks = terragruntConfigFromFile.PreHooks
	terragruntConfig.PostHooks = terragruntConfigFromFile.PostHooks
	terragruntConfig.ImportFiles = terragruntConfigFromFile.ImportFiles
	terragruntConfig.AssumeRole = terragruntConfigFromFile.AssumeRole

	return terragruntConfig, nil
}

// Custom error types

type IncludedConfigMissingPath string

func (err IncludedConfigMissingPath) Error() string {
	return fmt.Sprintf("The include configuration in %s must specify a 'path' and/or 'source' parameter", string(err))
}

type CouldNotResolveTerragruntConfigInFile string

func (err CouldNotResolveTerragruntConfigInFile) Error() string {
	return fmt.Sprintf("Could not find Terragrunt configuration settings in %s", string(err))
}<|MERGE_RESOLUTION|>--- conflicted
+++ resolved
@@ -43,12 +43,8 @@
 		return value
 	}
 
-<<<<<<< HEAD
-	substitute(&conf.Uniqueness)
+	substitute(conf.Uniqueness)
 	substitute(conf.AssumeRole)
-=======
-	substitute(conf.Uniqueness)
->>>>>>> 01c13aac
 	if conf.Terraform != nil {
 		substitute(&conf.Terraform.Source)
 	}
