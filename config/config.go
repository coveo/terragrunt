package config

import (
	"fmt"
	"os"
	"path"
	"path/filepath"
	"strings"

	"github.com/coveooss/gotemplate/v3/collections"
	"github.com/coveooss/gotemplate/v3/hcl"
	"github.com/coveooss/gotemplate/v3/template"
	"github.com/coveooss/gotemplate/v3/utils"
	"github.com/fatih/color"
	"github.com/gruntwork-io/terragrunt/errors"
	"github.com/gruntwork-io/terragrunt/options"
	"github.com/gruntwork-io/terragrunt/remote"
	"github.com/gruntwork-io/terragrunt/util"
	logging "github.com/op/go-logging"
)

const (
	// DefaultTerragruntConfigPath is the name of the default file name where to store terragrunt definitions
	DefaultTerragruntConfigPath = "terraform.tfvars"

	// TerragruntScriptFolder is the name of the scripts folder generated under the temporary terragrunt folder
	TerragruntScriptFolder = ".terragrunt-scripts"
)

// TerragruntConfig represents a parsed and expanded configuration
type TerragruntConfig struct {
<<<<<<< HEAD
	Description     string              `hcl:"description"`
	RunConditions   RunConditions       `hcl:"run_conditions"`
	Terraform       *TerraformConfig    `hcl:"terraform"`
	RemoteState     *remote.RemoteState `hcl:"remote_state"`
	Dependencies    *ModuleDependencies `hcl:"dependencies"`
	Uniqueness      *string             `hcl:"uniqueness_criteria"`
	AssumeRole      interface{}         `hcl:"assume_role"`
	ImportVariables ImportVariablesList `hcl:"import_variables"`
	ImportFiles     ImportFilesList     `hcl:"import_files"`
	PreHooks        HookList            `hcl:"pre_hook"`
	PostHooks       HookList            `hcl:"post_hook"`
	ExtraCommands   ExtraCommandList    `hcl:"extra_command"`
	ApprovalConfig  ApprovalConfigList  `hcl:"approval_config"`

	options      *options.TerragruntOptions
	variablesSet []hcl.Dictionary
=======
	Description     string                      `hcl:"description"`
	RunConditions   RunConditions               `hcl:"run_conditions"`
	Terraform       *TerraformConfig            `hcl:"terraform"`
	RemoteState     *remote.RemoteState         `hcl:"remote_state"`
	Dependencies    *ModuleDependencies         `hcl:"dependencies"`
	Uniqueness      *string                     `hcl:"uniqueness_criteria"`
	AssumeRole      interface{}                 `hcl:"assume_role"`
	ExtraArgs       TerraformExtraArgumentsList `hcl:"extra_arguments"`
	PreHooks        HookList                    `hcl:"pre_hook"`
	PostHooks       HookList                    `hcl:"post_hook"`
	ExtraCommands   ExtraCommandList            `hcl:"extra_command"`
	ImportFiles     ImportFilesList             `hcl:"import_files"`
	ApprovalConfig  ApprovalConfigList          `hcl:"approval_config"`
	ImportVariables ImportVariablesList         `hcl:"import_variables"`

	options *options.TerragruntOptions
>>>>>>> abb38e84
}

func (conf TerragruntConfig) String() string {
	out := collections.PrettyPrintStruct(conf)
	for i, variables := range conf.variablesSet {
		if variables.Len() > 0 {
			out += fmt.Sprintf("%-8s = %s\n", options.SetVariableResult(i), variables.GetKeys().Join(", "))
		}
	}
	return out
}

// ExtraArguments processes the extra_arguments defined in the terraform section of the config file
func (conf TerragruntConfig) ExtraArguments(source string) ([]string, error) {
	return conf.ExtraArgs.Filter(source)
}

func (conf TerragruntConfig) globFiles(pattern string, stopOnMatch bool, folders ...string) (result []string) {
	pattern = SubstituteVars(pattern, conf.options)
	if filepath.IsAbs(pattern) {
		return utils.GlobFuncTrim(pattern)
	}
	for i := range folders {
		result = append(result, utils.GlobFuncTrim(filepath.Join(folders[i], pattern))...)
		if stopOnMatch && len(result) > 0 {
			// If the pattern matches files and stopOnMatch is true, we stop looking for other folders
			break
		}
	}
	return
}

// TerragruntConfigFile represents the configuration supported in a Terragrunt configuration file (i.e. terraform.tfvars or .terragrunt)
type TerragruntConfigFile struct {
	Path             string
	TerragruntConfig `hcl:",squash"`
	Include          *IncludeConfig
	Lock             *LockConfig
}

func (tcf TerragruntConfigFile) String() string {
	return collections.PrettyPrintStruct(tcf)
}

// Convert the contents of a fully resolved Terragrunt configuration to a TerragruntConfig object
func (tcf *TerragruntConfigFile) convertToTerragruntConfig(terragruntOptions *options.TerragruntOptions) (config *TerragruntConfig, err error) {
	if tcf.Lock != nil {
		terragruntOptions.Logger.Warningf(""+
			"Found a lock configuration in the Terraform configuration at %s. Terraform added native support for locking as "+
			"of version 0.9.0, so this feature has been removed from Terragrunt and will have no effect. See your Terraform "+
			"backend docs for how to configure locking: https://www.terraform.io/docs/backends/types/index.html.",
			terragruntOptions.TerragruntConfigPath)
	}

	if tcf.RemoteState != nil {
		tcf.RemoteState.FillDefaults()
		if err = tcf.RemoteState.Validate(); err != nil {
			return
		}
	}

	switch role := tcf.AssumeRole.(type) {
	case nil:
		break
	case string:
		// A single role is specified, we convert it in an array of roles
		tcf.AssumeRole = []string{role}
	case []interface{}:
		// We convert the array to an array of string
		roles := make([]string, len(role))
		for i := range role {
			roles[i] = fmt.Sprint(role[i])
		}
		tcf.AssumeRole = roles
	default:
		terragruntOptions.Logger.Errorf("Invalid configuration for assume_role, must be either a string or a list of strings: %[1]v (%[1]T)", role)
	}

	// Make the context available to sub-objects
	tcf.options = terragruntOptions

	// We combine extra arguments defined in terraform block into the extra arguments defined in the terragrunt block
	if tcf.Terraform != nil {
		tcf.ExtraArgs = append(tcf.ExtraArgs, tcf.Terraform.LegacyExtraArgs...)
	}

	tcf.ExtraArgs.init(tcf)
	tcf.ExtraCommands.init(tcf)
	tcf.ImportFiles.init(tcf)
	tcf.ImportVariables.init(tcf)
	tcf.ApprovalConfig.init(tcf)
	tcf.PreHooks.init(tcf)
	tcf.PostHooks.init(tcf)
	err = tcf.RunConditions.init(tcf.options)
	return &tcf.TerragruntConfig, err
}

<<<<<<< HEAD
// GetSourceFolder returns the
=======
// GetSourceFolder resolves remote source and returns the local temporary folder
>>>>>>> abb38e84
func (tcf *TerragruntConfigFile) GetSourceFolder(name string, source string, failIfNotFound bool) (string, error) {
	terragruntOptions := tcf.options

	if source != "" {
		source = SubstituteVars(source, terragruntOptions)
		sourceFolder, err := util.GetSource(source, filepath.Dir(tcf.Path), terragruntOptions.Logger)
		if err != nil {
			if failIfNotFound {
				return "", err
			}
			terragruntOptions.Logger.Warningf("%s: %s could not be fetched: %v", name, source, err)
		}
		return sourceFolder, nil
	}

	return "", nil
}

// LockConfig is older versions of Terraform did not support locking, so Terragrunt offered locking as a feature. As of version 0.9.0,
// Terraform supports locking natively, so this feature was removed from Terragrunt. However, we keep around the
// LockConfig so we can log a warning for Terragrunt users who are still trying to use it.
type LockConfig map[interface{}]interface{}

// tfvarsFileWithTerragruntConfig represents a .tfvars file that contains a terragrunt = { ... } block
type tfvarsFileWithTerragruntConfig struct {
	Terragrunt *TerragruntConfigFile `hcl:"terragrunt,omitempty"`
}

// IncludeConfig represents the configuration settings for a parent Terragrunt configuration file that you can
// "include" in a child Terragrunt configuration file
type IncludeConfig struct {
	Source       string `hcl:"source"`
	Path         string `hcl:"path"`
	isIncludedBy *IncludeConfig
	isBootstrap  bool
}

func (include IncludeConfig) String() string {
	var includeBy string
	if include.isIncludedBy != nil {
		includeBy = fmt.Sprintf(" included by %v", include.isIncludedBy)
	}
	return fmt.Sprintf("%v%s", util.JoinPath(include.Source, include.Path), includeBy)
}

// ModuleDependencies represents the paths to other Terraform modules that must be applied before the current module
// can be applied
type ModuleDependencies struct {
	Paths []string `hcl:"paths"`
}

func (deps *ModuleDependencies) String() string {
	return fmt.Sprintf("ModuleDependencies{Paths = %v}", deps.Paths)
}

// TerraformConfig specifies where to find the Terraform configuration files
type TerraformConfig struct {
	LegacyExtraArgs TerraformExtraArgumentsList `hcl:"extra_arguments"` // Kept here only for retro compatibility
	Source          string                      `hcl:"source"`
}

func (conf TerraformConfig) String() string {
	return collections.PrettyPrintStruct(conf)
}

// DefaultConfigPath returns the default path to use for the Terragrunt configuration file. The reason this is a method
// rather than a constant is that older versions of Terragrunt stored configuration in a different file. This method returns
// the path to the old configuration format if such a file exists and the new format otherwise.
func DefaultConfigPath(workingDir string) string {
	return util.JoinPath(workingDir, DefaultTerragruntConfigPath)
}

// FindConfigFilesInPath returns a list of all Terragrunt config files in the given path or any subfolder of the path.
// A file is a Terragrunt config file if it has a name as returned by the DefaultConfigPath method and contains Terragrunt
// config contents as returned by the IsTerragruntConfigFile method.
func FindConfigFilesInPath(terragruntOptions *options.TerragruntOptions) ([]string, error) {
	rootPath := terragruntOptions.WorkingDir
	configFiles := []string{}

	err := filepath.Walk(rootPath, func(path string, info os.FileInfo, err error) error {
		if err != nil {
			return err
		}

		if info.IsDir() {
			if util.FileExists(filepath.Join(path, options.IgnoreFile)) {
				// If we wish to exclude a directory from the *-all commands, we just
				// have to put an empty file name terragrunt.ignore in the folder
				return nil
			}
			if terragruntOptions.NonInteractive && util.FileExists(filepath.Join(path, options.IgnoreFileNonInteractive)) {
				// If we wish to exclude a directory from the *-all commands, we just
				// have to put an empty file name terragrunt-non-interactive.ignore in
				// the folder
				return nil
			}
			configPath := DefaultConfigPath(path)
			isTerragruntConfig, err := IsTerragruntConfigFile(configPath)
			if err != nil {
				return err
			}
			if isTerragruntConfig {
				configFiles = append(configFiles, configPath)
			}
		}

		return nil
	})

	return configFiles, err
}

// IsTerragruntConfigFile returns true if the given path corresponds to file that could be a Terragrunt config file.
// A file could be a Terragrunt config file if:
//   1. The file exists
//   3. The file contains HCL contents with a terragrunt = { ... } block
func IsTerragruntConfigFile(path string) (bool, error) {
	if !util.FileExists(path) {
		return false, nil
	}

	configContents, err := util.ReadFileAsString(path)
	if err != nil {
		return false, err
	}

	return containsTerragruntBlock(configContents), nil
}

// Returns true if the given string contains valid HCL with a terragrunt = { ... } block
func containsTerragruntBlock(configString string) bool {
	terragruntConfig := &tfvarsFileWithTerragruntConfig{}
	if err := hcl.Decode(terragruntConfig, configString); err != nil {
		return false
	}
	return terragruntConfig.Terragrunt != nil
}

// ReadTerragruntConfig reads the Terragrunt config file from its default location
func ReadTerragruntConfig(terragruntOptions *options.TerragruntOptions) (*TerragruntConfig, error) {
	include := IncludeConfig{Path: terragruntOptions.TerragruntConfigPath}
	conf, err := ParseConfigFile(terragruntOptions, include)
	if err == nil {
		return conf, nil
	}
	switch errors.Unwrap(err).(type) {
	case CouldNotResolveTerragruntConfigInFile:
		terragruntOptions.Logger.Warningf("No terragrunt section in %s, assuming default values", terragruntOptions.TerragruntConfigPath)
	case *os.PathError:
		stat, _ := os.Stat(filepath.Dir(terragruntOptions.TerragruntConfigPath))
		if stat == nil || !stat.IsDir() {
			return nil, err
		}
		terragruntOptions.Logger.Warningf("File %s not found, assuming default values", terragruntOptions.TerragruntConfigPath)
	default:
		return nil, err
	}
	// The configuration has not been initialized, we generate a default configuration
	return parseConfigString("terragrunt{}", terragruntOptions, include, nil)
}

// ParseConfigFile parses the Terragrunt config file at the given path. If the include parameter is not nil, then treat
// this as a config included in some other config file when resolving relative paths.
func ParseConfigFile(terragruntOptions *options.TerragruntOptions, include IncludeConfig) (config *TerragruntConfig, err error) {
	defer func() {
		if _, hasStack := err.(*errors.Error); err != nil && !hasStack {
			err = errors.WithStackTrace(err)
		}
	}()

	if include.Path == "" {
		include.Path = DefaultTerragruntConfigPath
	}

	if include.isIncludedBy == nil && !include.isBootstrap {
		// Check if the config has already been loaded
		if include.Source == "" {
			if include.Path, err = util.CanonicalPath(include.Path, ""); err != nil {
				return
			}
		}
		var exist bool
		config, exist = configFiles[include.Path]
		if exist {
			terragruntOptions.Logger.Notice("Config already in the cache", include.Path)
			return
		}
	}

	config = &TerragruntConfig{}
	if include.isIncludedBy == nil && !include.isBootstrap {
		if err = config.loadBootConfigs(terragruntOptions, &IncludeConfig{isBootstrap: true}, os.Getenv(options.EnvPreBootConfigs)); err != nil {
			return
		}
	}

	var configString, source string
	if include.Source == "" {
		configString, err = util.ReadFileAsString(include.Path)
		source = include.Path
	} else {
		include.Path, configString, err = util.ReadFileAsStringFromSource(include.Source, include.Path, terragruntOptions.Logger)
		source = include.Path
	}
	if err != nil {
		return nil, err
	}

	if util.ApplyTemplate() {
		var t *template.Template
		options := template.DefaultOptions()
		options[template.StrictErrorCheck] = true
		if t, err = template.NewTemplate(terragruntOptions.WorkingDir, terragruntOptions.GetContext(), "", options); err != nil {
			return
		}

		// Add interpolation functions directly to gotemplate
		// We must create a new context to ensure that the functions are added to the right template since they are
		// folder dependant
		includeContext := &resolveContext{
			include: include,
			options: terragruntOptions,
		}
		t.GetNewContext(filepath.Dir(source), true).AddFunctions(includeContext.getHelperFunctions(), "Terragrunt", nil)

		if configString, err = t.ProcessContent(configString, source); err != nil {
			return
		}
		if logging.GetLevel("") >= logging.DEBUG {
			terragruntOptions.Logger.Debugf("Configuration for %s:\n%s", source, color.HiBlueString(collections.String(configString).AddLineNumber(0).Str()))
		}
	}

	var terragrunt interface{}
	var variablesSet []hcl.Dictionary
	if variablesSet, terragrunt, err = terragruntOptions.ImportVariables(configString, source, options.ConfigVarFile); err != nil {
		return
	}
	terragruntOptions.TerragruntRawConfig, _ = collections.TryAsDictionary(terragrunt)

	var userConfig *TerragruntConfig
	if userConfig, err = parseConfigString(configString, terragruntOptions, include, variablesSet); err != nil {
		return
	}
	if userConfig.Dependencies != nil {
		// We should convert all dependencies to absolute path
		folder := filepath.Dir(source)
		for i, dep := range userConfig.Dependencies.Paths {
			if !filepath.IsAbs(dep) {
				dep, err = filepath.Abs(filepath.Join(folder, dep))
				userConfig.Dependencies.Paths[i] = dep
			}
		}
	}
	config.mergeIncludedConfig(*userConfig, terragruntOptions)

	if include.isIncludedBy == nil {
		configFiles[include.Path] = config
	}

	return
}

var configFiles = make(map[string]*TerragruntConfig)
var hookWarningGiven, lockWarningGiven bool

// Parse the Terragrunt config contained in the given string.
func parseConfigString(configString string, terragruntOptions *options.TerragruntOptions, include IncludeConfig, variables []hcl.Dictionary) (config *TerragruntConfig, err error) {
	configString, err = ResolveTerragruntConfigString(configString, include, terragruntOptions)
	if err != nil {
		return
	}

	// We also support before_hook and after_hook to be compatible with upstream terragrunt
	// TODO: actually convert structure to ensure that fields are also compatible (i.e. commands => on_commands, execute[] => string, run_on_error => IgnoreError)
	configString = strings.Replace(configString, "before_hook", "pre_hook", -1)
	configString = strings.Replace(configString, "after_hook", "post_hook", -1)

	before := configString
	// pre_hooks & post_hooks have been renamed to pre_hook & post_hook, we support old naming to avoid breaking change
	configString = strings.Replace(configString, "pre_hooks", "pre_hook", -1)
	configString = strings.Replace(configString, "post_hooks", "post_hook", -1)
	if !hookWarningGiven && before != configString {
		// We should issue this warning only once
		hookWarningGiven = true
		terragruntOptions.Logger.Warning("pre_hooks/post_hooks are deprecated, please use pre_hook/post_hook instead")
	}

	before = configString
	configString = strings.Replace(configString, "lock_table", "dynamodb_table", -1)
	if !lockWarningGiven && before != configString {
		// We should issue this warning only once
		lockWarningGiven = true
		terragruntOptions.Logger.Warning("lock_table is deprecated, please use dynamodb_table instead")
	}

	terragruntConfigFile, err := parseConfigStringAsTerragruntConfigFile(configString, include.Path)
	if err != nil {
		return
	}
	if terragruntConfigFile == nil {
		err = errors.WithStackTrace(CouldNotResolveTerragruntConfigInFile(include.Path))
		return
	}

	config, err = terragruntConfigFile.convertToTerragruntConfig(terragruntOptions)
	if err != nil {
		return
	}
	config.variablesSet = variables
	terragruntOptions.Logger.Infof("Loaded configuration\n%v", color.GreenString(fmt.Sprint(terragruntConfigFile)))

	if !path.IsAbs(include.Path) {
		include.Path, _ = filepath.Abs(include.Path)
	}

	if terragruntConfigFile.Include == nil {
		if include.isBootstrap {
			// This is already a bootstrap file, so we stop the inclusion here
			return
		}
		terragruntConfigFile.Include = &(IncludeConfig{
			isBootstrap:  true,
			isIncludedBy: &include,
		})

		// We check if we should merge bootstrap files defined by environment variable TERRAGRUNT_BOOT_CONFIGS
		err = config.loadBootConfigs(terragruntOptions, terragruntConfigFile.Include, os.Getenv(options.EnvBootConfigs))
		return
	}

	terragruntConfigFile.Include.isIncludedBy = &include
	includedConfig, err := parseIncludedConfig(terragruntConfigFile.Include, terragruntOptions)
	if err != nil {
		return
	}

	config.mergeIncludedConfig(*includedConfig, terragruntOptions)
	return
}

// Parse the given config string, read from the given config file, as a terragruntConfigFile struct. This method solely
// converts the HCL syntax in the string to the terragruntConfigFile struct; it does not process any interpolations.
func parseConfigStringAsTerragruntConfigFile(configString string, configPath string) (*TerragruntConfigFile, error) {
	tfvarsConfig := &tfvarsFileWithTerragruntConfig{}
	if err := hcl.Decode(tfvarsConfig, configString); err != nil {
		return nil, errors.WithStackTrace(err)
	}
	if tfvarsConfig.Terragrunt != nil {
		tfvarsConfig.Terragrunt.Path = configPath
	}
	return tfvarsConfig.Terragrunt, nil
}

func (conf *TerragruntConfig) loadBootConfigs(terragruntOptions *options.TerragruntOptions, include *IncludeConfig, bootConfigsPath string) error {
	// We check if we should merge bootstrap files defined by environment variable TERRAGRUNT_BOOT_CONFIGS
	paths := strings.Split(bootConfigsPath, string(os.PathListSeparator))
	for _, bootstrapFile := range collections.AsList(paths).Reverse().Strings() {
		bootstrapFile = strings.TrimSpace(bootstrapFile)
		if bootstrapFile != "" {
			stat, _ := os.Stat(bootstrapFile)
			if stat == nil || stat.IsDir() {
				include.Source = bootstrapFile
				include.Path = ""
			} else {
				include.Source = ""
				include.Path = bootstrapFile
			}
			var bootConfig *TerragruntConfig
			bootConfig, err := parseIncludedConfig(include, terragruntOptions)
			if err != nil {
				return err
			}
			conf.mergeIncludedConfig(*bootConfig, terragruntOptions)
		}
	}
	return nil
}

// Merge an included config into the current config. Some elements specified in both config will be merged while
// others will be overridded only if they are not already specified in the original config.
func (conf *TerragruntConfig) mergeIncludedConfig(includedConfig TerragruntConfig, terragruntOptions *options.TerragruntOptions) {
	if includedConfig.Description != "" {
		if conf.Description != "" {
			conf.Description += "\n"
		}
		conf.Description += includedConfig.Description
	}

	if conf.RemoteState == nil {
		conf.RemoteState = includedConfig.RemoteState
	}

	if includedConfig.Terraform != nil {
		if conf.Terraform == nil {
			conf.Terraform = includedConfig.Terraform
		} else {
			if conf.Terraform.Source == "" {
				conf.Terraform.Source = includedConfig.Terraform.Source
			}
		}
	}

	if conf.Dependencies == nil {
		conf.Dependencies = includedConfig.Dependencies
	} else if includedConfig.Dependencies != nil {
		conf.Dependencies.Paths = append(conf.Dependencies.Paths, includedConfig.Dependencies.Paths...)
	}

	if conf.Uniqueness == nil {
		conf.Uniqueness = includedConfig.Uniqueness
	}

	if conf.AssumeRole == nil {
		conf.AssumeRole = includedConfig.AssumeRole
	}

	conf.ExtraArgs.Merge(includedConfig.ExtraArgs)
	conf.RunConditions.Merge(includedConfig.RunConditions)
	conf.ImportFiles.Merge(includedConfig.ImportFiles)
	conf.ImportVariables.Merge(includedConfig.ImportVariables)
	conf.ExtraCommands.Merge(includedConfig.ExtraCommands)
	conf.ApprovalConfig.Merge(includedConfig.ApprovalConfig)
	conf.PreHooks.MergePrepend(includedConfig.PreHooks)
	conf.PostHooks.MergeAppend(includedConfig.PostHooks)
}

// Parse the config of the given include, if one is specified
func parseIncludedConfig(includedConfig *IncludeConfig, terragruntOptions *options.TerragruntOptions) (config *TerragruntConfig, err error) {
	if includedConfig.Path == "" && includedConfig.Source == "" {
		return nil, errors.WithStackTrace(IncludedConfigMissingPath(terragruntOptions.TerragruntConfigPath))
	}

	includedConfig.Path, err = ResolveTerragruntConfigString(includedConfig.Path, *includedConfig, terragruntOptions)
	if err != nil {
		return nil, err
	}
	includedConfig.Source, err = ResolveTerragruntConfigString(includedConfig.Source, *includedConfig, terragruntOptions)
	if err != nil {
		return nil, err
	}

	if !filepath.IsAbs(includedConfig.Path) && includedConfig.Source == "" {
		includedConfig.Path = util.JoinPath(filepath.Dir(includedConfig.isIncludedBy.Path), includedConfig.Path)
	}

	return ParseConfigFile(terragruntOptions, *includedConfig)
}

// IncludedConfigMissingPath is the error returned when there is no path defined in the include directive
type IncludedConfigMissingPath string

func (err IncludedConfigMissingPath) Error() string {
	return fmt.Sprintf("The include configuration in %s must specify a 'path' and/or 'source' parameter", string(err))
}

// CouldNotResolveTerragruntConfigInFile is the error returned when the configuration file could not be resolved
type CouldNotResolveTerragruntConfigInFile string

func (err CouldNotResolveTerragruntConfigInFile) Error() string {
	return fmt.Sprintf("Could not find Terragrunt configuration settings in %s", string(err))
}<|MERGE_RESOLUTION|>--- conflicted
+++ resolved
@@ -29,24 +29,6 @@
 
 // TerragruntConfig represents a parsed and expanded configuration
 type TerragruntConfig struct {
-<<<<<<< HEAD
-	Description     string              `hcl:"description"`
-	RunConditions   RunConditions       `hcl:"run_conditions"`
-	Terraform       *TerraformConfig    `hcl:"terraform"`
-	RemoteState     *remote.RemoteState `hcl:"remote_state"`
-	Dependencies    *ModuleDependencies `hcl:"dependencies"`
-	Uniqueness      *string             `hcl:"uniqueness_criteria"`
-	AssumeRole      interface{}         `hcl:"assume_role"`
-	ImportVariables ImportVariablesList `hcl:"import_variables"`
-	ImportFiles     ImportFilesList     `hcl:"import_files"`
-	PreHooks        HookList            `hcl:"pre_hook"`
-	PostHooks       HookList            `hcl:"post_hook"`
-	ExtraCommands   ExtraCommandList    `hcl:"extra_command"`
-	ApprovalConfig  ApprovalConfigList  `hcl:"approval_config"`
-
-	options      *options.TerragruntOptions
-	variablesSet []hcl.Dictionary
-=======
 	Description     string                      `hcl:"description"`
 	RunConditions   RunConditions               `hcl:"run_conditions"`
 	Terraform       *TerraformConfig            `hcl:"terraform"`
@@ -62,8 +44,8 @@
 	ApprovalConfig  ApprovalConfigList          `hcl:"approval_config"`
 	ImportVariables ImportVariablesList         `hcl:"import_variables"`
 
-	options *options.TerragruntOptions
->>>>>>> abb38e84
+	options      *options.TerragruntOptions
+	variablesSet []hcl.Dictionary
 }
 
 func (conf TerragruntConfig) String() string {
@@ -161,11 +143,7 @@
 	return &tcf.TerragruntConfig, err
 }
 
-<<<<<<< HEAD
-// GetSourceFolder returns the
-=======
 // GetSourceFolder resolves remote source and returns the local temporary folder
->>>>>>> abb38e84
 func (tcf *TerragruntConfigFile) GetSourceFolder(name string, source string, failIfNotFound bool) (string, error) {
 	terragruntOptions := tcf.options
 
