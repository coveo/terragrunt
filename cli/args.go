--- conflicted
+++ resolved
@@ -156,7 +156,6 @@
 	}
 
 	for i := 0; i < len(args); i++ {
-<<<<<<< HEAD
 		if matches, match := utils.MultiMatch(args[i], reVarFile); match >= 0 {
 			if matches["value"] == "" && i+1 < len(args) {
 				// The value is specified in the next argument
@@ -169,7 +168,7 @@
 				if err != nil {
 					return nil, err
 				}
-				terragruntOptions.SetVariable(key, value, options.VarParameterExplicit)
+				terragruntOptions.SetVariable(key, convertToNativeType(value), options.VarParameterExplicit)
 			} else {
 				// The value represent a file to load
 				vars, err := terragruntOptions.LoadVariablesFromFile(matches["value"])
@@ -181,13 +180,6 @@
 			if filteredArgs != nil {
 				// We have to filter arguments, so we ignore the current var argument
 				continue
-=======
-		if args[i] == varArg && i+1 < len(args) {
-			if key, value, err := util.SplitEnvVariable(args[i+1]); err != nil {
-				terragruntOptions.Logger.Warning("-var ignored:", args[i+1], err)
-			} else {
-				terragruntOptions.SetVariable(key, convertToNativeType(value), options.VarParameterExplicit)
->>>>>>> c437b067
 			}
 		}
 
