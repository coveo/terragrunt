package cli

import (
	"fmt"
	"github.com/gruntwork-io/terragrunt/config"
	"github.com/gruntwork-io/terragrunt/configstack"
	"github.com/gruntwork-io/terragrunt/errors"
	"github.com/gruntwork-io/terragrunt/options"
	"github.com/gruntwork-io/terragrunt/remote"
	"github.com/gruntwork-io/terragrunt/shell"
	"github.com/gruntwork-io/terragrunt/util"
	"github.com/urfave/cli"
	"io"
	"regexp"
)

const OPT_TERRAGRUNT_CONFIG = "terragrunt-config"
const OPT_TERRAGRUNT_TFPATH = "terragrunt-tfpath"
const OPT_NON_INTERACTIVE = "terragrunt-non-interactive"
const OPT_WORKING_DIR = "terragrunt-working-dir"
const OPT_TERRAGRUNT_SOURCE = "terragrunt-source"
const OPT_TERRAGRUNT_SOURCE_UPDATE = "terragrunt-source-update"

var ALL_TERRAGRUNT_BOOLEAN_OPTS = []string{OPT_NON_INTERACTIVE, OPT_TERRAGRUNT_SOURCE_UPDATE}
var ALL_TERRAGRUNT_STRING_OPTS = []string{OPT_TERRAGRUNT_CONFIG, OPT_TERRAGRUNT_TFPATH, OPT_WORKING_DIR, OPT_TERRAGRUNT_SOURCE}

<<<<<<< HEAD
=======
const CMD_ACQUIRE_LOCK = "acquire-lock"
const CMD_RELEASE_LOCK = "release-lock"

const CMD_PLAN_ALL = "plan-all"
>>>>>>> 747e5592
const CMD_APPLY_ALL = "apply-all"
const CMD_DESTROY_ALL = "destroy-all"
const CMD_OUTPUT_ALL = "output-all"

// CMD_SPIN_UP is deprecated.
const CMD_SPIN_UP = "spin-up"

// CMD_TEAR_DOWN is deprecated.
const CMD_TEAR_DOWN = "tear-down"

var MULTI_MODULE_COMMANDS = []string{CMD_APPLY_ALL, CMD_DESTROY_ALL, CMD_OUTPUT_ALL, CMD_PLAN_ALL}

// DEPRECATED_COMMANDS is a map of deprecated commands to the commands that replace them.
var DEPRECATED_COMMANDS = map[string]string{
	CMD_SPIN_UP:   CMD_APPLY_ALL,
	CMD_TEAR_DOWN: CMD_DESTROY_ALL,
}

var TERRAFORM_COMMANDS_THAT_USE_STATE = []string{
	"apply",
	"destroy",
	"env",
	"import",
	"graph",
	"output",
	"plan",
	"push",
	"refresh",
	"show",
	"taint",
	"untaint",
	"validate",
	"force-unlock",
	"state",
}

// Since Terragrunt is just a thin wrapper for Terraform, and we don't want to repeat every single Terraform command
// in its definition, we don't quite fit into the model of any Go CLI library. Fortunately, urfave/cli allows us to
// override the whole template used for the Usage Text.
//
// TODO: this description text has copy/pasted versions of many Terragrunt constants, such as command names and file
// names. It would be easy to make this code DRY using fmt.Sprintf(), but then it's hard to make the text align nicely.
// Write some code to take generate this help text automatically, possibly leveraging code that's part of urfave/cli.
var CUSTOM_USAGE_TEXT = `DESCRIPTION:
   {{.Name}} - {{.UsageText}}

USAGE:
   {{.Usage}}

COMMANDS:
<<<<<<< HEAD
=======
   apply                Acquire a lock and run 'terraform apply'
   destroy              Acquire a lock and run 'terraform destroy'
   import               Acquire a lock and run 'terraform import'
   refresh              Acquire a lock and run 'terraform refresh'
   remote push          Acquire a lock and run 'terraform remote push'
   acquire-lock         Acquire a long-term lock for these templates
   release-lock         Release a long-term lock or a lock that failed to clean up
   plan-all             Display the plans of a 'stack' by running 'terragrunt plan' in each subfolder
>>>>>>> 747e5592
   apply-all            Apply a 'stack' by running 'terragrunt apply' in each subfolder
   output-all           Display the outputs of a 'stack' by running 'terragrunt output' in each subfolder
   destroy-all          Destroy a 'stack' by running 'terragrunt destroy' in each subfolder
   *                    Terragrunt forwards all other commands directly to Terraform

GLOBAL OPTIONS:
   terragrunt-config             Path to the Terragrunt config file. Default is terraform.tfvars.
   terragrunt-tfpath             Path to the Terraform binary. Default is terraform (on PATH).
   terragrunt-non-interactive    Assume "yes" for all prompts.
   terragrunt-working-dir        The path to the Terraform templates. Default is current directory.
   terragrunt-source             Download Terraform configurations from the specified source into a temporary folder, and run Terraform in that temporary folder
   terragrunt-source-update      Delete the contents of the temporary folder to clear out any old, cached source code before downloading new source code into it

VERSION:
   {{.Version}}{{if len .Authors}}

AUTHOR(S):
   {{range .Authors}}{{.}}{{end}}
   {{end}}
`

var MODULE_REGEX = regexp.MustCompile(`module[[:blank:]]+".+"`)

const DEFAULT_TERRAFORM_VERSION_CONSTRAINT = ">= v0.9.3"

const TERRAFORM_EXTENSION_GLOB = "*.tf"

// Create the Terragrunt CLI App
func CreateTerragruntCli(version string, writer io.Writer, errwriter io.Writer) *cli.App {
	cli.OsExiter = func(exitCode int) {
		// Do nothing. We just need to override this function, as the default value calls os.Exit, which
		// kills the app (or any automated test) dead in its tracks.
	}

	cli.AppHelpTemplate = CUSTOM_USAGE_TEXT

	app := cli.NewApp()

	app.Name = "terragrunt"
	app.Author = "Gruntwork <www.gruntwork.io>"
	app.Version = version
	app.Action = runApp
	app.Usage = "terragrunt <COMMAND>"
	app.Writer = writer
	app.ErrWriter = errwriter
	app.UsageText = `Terragrunt is a thin wrapper for Terraform that provides extra tools for working with multiple
   Terraform modules, remote state, and locking. For documentation, see https://github.com/gruntwork-io/terragrunt/.`

	return app
}

// The sole action for the app
func runApp(cliContext *cli.Context) (finalErr error) {
	defer errors.Recover(func(cause error) { finalErr = cause })

	// If someone calls us with no args at all, show the help text and exit
	if !cliContext.Args().Present() {
		cli.ShowAppHelp(cliContext)
		return nil
	}

	terragruntOptions, err := ParseTerragruntOptions(cliContext)
	if err != nil {
		return err
	}

	if err := CheckTerraformVersion(DEFAULT_TERRAFORM_VERSION_CONSTRAINT, terragruntOptions); err != nil {
		return err
	}

	givenCommand := cliContext.Args().First()
	command := checkDeprecated(givenCommand)
	return runCommand(command, terragruntOptions)
}

// checkDeprecated checks if the given command is deprecated.  If so: prints a message and returns the new command.
func checkDeprecated(command string) string {
	newCommand, deprecated := DEPRECATED_COMMANDS[command]
	if deprecated {
		fmt.Printf("%v is deprecated; running %v instead.\n", command, newCommand)
		return newCommand
	}
	return command
}

// runCommand runs one or many terraform commands based on the type of
// terragrunt command
func runCommand(command string, terragruntOptions *options.TerragruntOptions) (finalEff error) {
	if isMultiModuleCommand(command) {
		return runMultiModuleCommand(command, terragruntOptions)
	}
	return runTerragrunt(terragruntOptions)
}

// Run Terragrunt with the given options and CLI args. This will forward all the args directly to Terraform, enforcing
// best practices along the way.
func runTerragrunt(terragruntOptions *options.TerragruntOptions) error {
	conf, err := config.ReadTerragruntConfig(terragruntOptions)
	if err != nil {
		return err
	}

	if conf.Terraform != nil && conf.Terraform.ExtraArgs != nil && len(conf.Terraform.ExtraArgs) > 0 {
		terragruntOptions.TerraformCliArgs = append(terragruntOptions.TerraformCliArgs, filterTerraformExtraArgs(terragruntOptions, conf)...)
	}

	if sourceUrl, hasSourceUrl := getTerraformSourceUrl(terragruntOptions, conf); hasSourceUrl {
		if err := downloadTerraformSource(sourceUrl, terragruntOptions); err != nil {
			return err
		}
	}

	if err := downloadModules(terragruntOptions); err != nil {
		return err
	}

	if conf.RemoteState != nil {
		if err := configureRemoteState(conf.RemoteState, terragruntOptions); err != nil {
			return err
		}
	}

	return runTerraformCommand(terragruntOptions)
}

// Returns true if the command the user wants to execute is supposed to affect multiple Terraform modules, such as the
// apply-all or destroy-all command.
func isMultiModuleCommand(command string) bool {
	return util.ListContainsElement(MULTI_MODULE_COMMANDS, command)
}

// Execute a command that affects multiple Terraform modules, such as the apply-all or destroy-all command.
func runMultiModuleCommand(command string, terragruntOptions *options.TerragruntOptions) error {
	switch command {
	case CMD_APPLY_ALL:
		return applyAll(terragruntOptions)
	case CMD_DESTROY_ALL:
		return destroyAll(terragruntOptions)
	case CMD_OUTPUT_ALL:
		return outputAll(terragruntOptions)
	case CMD_PLAN_ALL:
		return planAll(terragruntOptions)
	default:
		return errors.WithStackTrace(UnrecognizedCommand(command))
	}
}

// A quick sanity check that calls `terraform get` to download modules, if they aren't already downloaded.
func downloadModules(terragruntOptions *options.TerragruntOptions) error {
	switch firstArg(terragruntOptions.TerraformCliArgs) {
	case "apply", "destroy", "graph", "output", "plan", "show", "taint", "untaint", "validate":
		shouldDownload, err := shouldDownloadModules(terragruntOptions)
		if err != nil {
			return err
		}
		if shouldDownload {
			return shell.RunShellCommand(terragruntOptions, terragruntOptions.TerraformPath, "get", "-update")
		}
	}

	return nil
}

// Return true if modules aren't already downloaded and the Terraform templates in this project reference modules.
// Note that to keep the logic in this code very simple, this code ONLY detects the case where you haven't downloaded
// modules at all. Detecting if your downloaded modules are out of date (as opposed to missing entirely) is more
// complicated and not something we handle at the moment.
func shouldDownloadModules(terragruntOptions *options.TerragruntOptions) (bool, error) {
	if util.FileExists(util.JoinPath(terragruntOptions.WorkingDir, ".terraform/modules")) {
		return false, nil
	}

	return util.Grep(MODULE_REGEX, fmt.Sprintf("%s/%s", terragruntOptions.WorkingDir, TERRAFORM_EXTENSION_GLOB))
}

// If the user entered a Terraform command that uses state (e.g. plan, apply), make sure remote state is configured
// before running the command.
func configureRemoteState(remoteState *remote.RemoteState, terragruntOptions *options.TerragruntOptions) error {
	// We only configure remote state for the commands that use the tfstate files. We do not configure it for
	// commands such as "get" or "version".
	if util.ListContainsElement(TERRAFORM_COMMANDS_THAT_USE_STATE, firstArg(terragruntOptions.TerraformCliArgs)) {
		return remoteState.ConfigureRemoteState(terragruntOptions)
	}

	return nil
}

// Spin up an entire "stack" by running 'terragrunt apply' in each subfolder, processing them in the right order based
// on terraform_remote_state dependencies.
func applyAll(terragruntOptions *options.TerragruntOptions) error {
	stack, err := configstack.FindStackInSubfolders(terragruntOptions)
	if err != nil {
		return err
	}

	terragruntOptions.Logger.Printf("%s", stack.String())
	shouldApplyAll, err := shell.PromptUserForYesNo("Are you sure you want to run 'terragrunt apply' in each folder of the stack described above?", terragruntOptions)
	if err != nil {
		return err
	}

	if shouldApplyAll {
		return stack.Apply(terragruntOptions)
	}

	return nil
}

// Tear down an entire "stack" by running 'terragrunt destroy' in each subfolder, processing them in the right order
// based on terraform_remote_state dependencies.
func destroyAll(terragruntOptions *options.TerragruntOptions) error {
	stack, err := configstack.FindStackInSubfolders(terragruntOptions)
	if err != nil {
		return err
	}

	terragruntOptions.Logger.Printf("%s", stack.String())
	shouldDestroyAll, err := shell.PromptUserForYesNo("WARNING: Are you sure you want to run `terragrunt destroy` in each folder of the stack described above? There is no undo!", terragruntOptions)
	if err != nil {
		return err
	}

	if shouldDestroyAll {
		return stack.Destroy(terragruntOptions)
	}

	return nil
}

// outputAll prints the outputs from all configuration in a stack, in the order
// specified in the terraform_remote_state dependencies
func outputAll(terragruntOptions *options.TerragruntOptions) error {
	stack, err := configstack.FindStackInSubfolders(terragruntOptions)
	if err != nil {
		return err
	}

	terragruntOptions.Logger.Printf("%s", stack.String())
	return stack.Output(terragruntOptions)
}

<<<<<<< HEAD
=======
// planAll prints the plans from all configuration in a stack, in the order
// specified in the terraform_remote_state dependencies
func planAll(terragruntOptions *options.TerragruntOptions) error {
	stack, err := configstack.FindStackInSubfolders(terragruntOptions)
	if err != nil {
		return err
	}

	terragruntOptions.Logger.Printf("%s", stack.String())
	return stack.Plan(terragruntOptions)
}

// Acquire a lock. This can be useful for locking down a deploy for a long time, such as during a major deployment.
func acquireLock(lock locks.Lock, terragruntOptions *options.TerragruntOptions) error {
	shouldAcquireLock, err := shell.PromptUserForYesNo("Are you sure you want to acquire a long-term lock?", terragruntOptions)
	if err != nil {
		return err
	}

	if shouldAcquireLock {
		terragruntOptions.Logger.Printf("Acquiring long-term lock. To release the lock, use the release-lock command.")
		return lock.AcquireLock(terragruntOptions)
	}

	return nil
}

// Release a lock, prompting the user for confirmation first
func releaseLockCommand(lock locks.Lock, terragruntOptions *options.TerragruntOptions) error {
	prompt := fmt.Sprintf("Are you sure you want to release %s?", lock)
	proceed, err := shell.PromptUserForYesNo(prompt, terragruntOptions)
	if err != nil {
		return err
	}

	if proceed {
		return lock.ReleaseLock(terragruntOptions)
	} else {
		return nil
	}
}

>>>>>>> 747e5592
// Run the given Terraform command
func runTerraformCommand(terragruntOptions *options.TerragruntOptions) error {
	return shell.RunShellCommand(terragruntOptions, terragruntOptions.TerraformPath, terragruntOptions.TerraformCliArgs...)
}

// Run the given Terraform command and return the stdout as a string
func runTerraformCommandAndCaptureOutput(terragruntOptions *options.TerragruntOptions) (string, error) {
	return shell.RunShellCommandAndCaptureOutput(terragruntOptions, terragruntOptions.TerraformPath, terragruntOptions.TerraformCliArgs...)
}

// Custom error types

var DontManuallyConfigureRemoteState = fmt.Errorf("Instead of manually using the 'remote config' command, define your remote state settings in %s and Terragrunt will automatically configure it for you (and all your team members) next time you run it.", config.DefaultTerragruntConfigPath)

type UnrecognizedCommand string

func (commandName UnrecognizedCommand) Error() string {
	return fmt.Sprintf("Unrecognized command: %s", string(commandName))
}<|MERGE_RESOLUTION|>--- conflicted
+++ resolved
@@ -24,13 +24,7 @@
 var ALL_TERRAGRUNT_BOOLEAN_OPTS = []string{OPT_NON_INTERACTIVE, OPT_TERRAGRUNT_SOURCE_UPDATE}
 var ALL_TERRAGRUNT_STRING_OPTS = []string{OPT_TERRAGRUNT_CONFIG, OPT_TERRAGRUNT_TFPATH, OPT_WORKING_DIR, OPT_TERRAGRUNT_SOURCE}
 
-<<<<<<< HEAD
-=======
-const CMD_ACQUIRE_LOCK = "acquire-lock"
-const CMD_RELEASE_LOCK = "release-lock"
-
 const CMD_PLAN_ALL = "plan-all"
->>>>>>> 747e5592
 const CMD_APPLY_ALL = "apply-all"
 const CMD_DESTROY_ALL = "destroy-all"
 const CMD_OUTPUT_ALL = "output-all"
@@ -81,17 +75,7 @@
    {{.Usage}}
 
 COMMANDS:
-<<<<<<< HEAD
-=======
-   apply                Acquire a lock and run 'terraform apply'
-   destroy              Acquire a lock and run 'terraform destroy'
-   import               Acquire a lock and run 'terraform import'
-   refresh              Acquire a lock and run 'terraform refresh'
-   remote push          Acquire a lock and run 'terraform remote push'
-   acquire-lock         Acquire a long-term lock for these templates
-   release-lock         Release a long-term lock or a lock that failed to clean up
    plan-all             Display the plans of a 'stack' by running 'terragrunt plan' in each subfolder
->>>>>>> 747e5592
    apply-all            Apply a 'stack' by running 'terragrunt apply' in each subfolder
    output-all           Display the outputs of a 'stack' by running 'terragrunt output' in each subfolder
    destroy-all          Destroy a 'stack' by running 'terragrunt destroy' in each subfolder
@@ -333,51 +317,18 @@
 	return stack.Output(terragruntOptions)
 }
 
-<<<<<<< HEAD
-=======
 // planAll prints the plans from all configuration in a stack, in the order
 // specified in the terraform_remote_state dependencies
 func planAll(terragruntOptions *options.TerragruntOptions) error {
-	stack, err := configstack.FindStackInSubfolders(terragruntOptions)
-	if err != nil {
-		return err
-	}
-
-	terragruntOptions.Logger.Printf("%s", stack.String())
-	return stack.Plan(terragruntOptions)
-}
-
-// Acquire a lock. This can be useful for locking down a deploy for a long time, such as during a major deployment.
-func acquireLock(lock locks.Lock, terragruntOptions *options.TerragruntOptions) error {
-	shouldAcquireLock, err := shell.PromptUserForYesNo("Are you sure you want to acquire a long-term lock?", terragruntOptions)
-	if err != nil {
-		return err
-	}
-
-	if shouldAcquireLock {
-		terragruntOptions.Logger.Printf("Acquiring long-term lock. To release the lock, use the release-lock command.")
-		return lock.AcquireLock(terragruntOptions)
-	}
-
-	return nil
-}
-
-// Release a lock, prompting the user for confirmation first
-func releaseLockCommand(lock locks.Lock, terragruntOptions *options.TerragruntOptions) error {
-	prompt := fmt.Sprintf("Are you sure you want to release %s?", lock)
-	proceed, err := shell.PromptUserForYesNo(prompt, terragruntOptions)
-	if err != nil {
-		return err
-	}
-
-	if proceed {
-		return lock.ReleaseLock(terragruntOptions)
-	} else {
-		return nil
-	}
-}
-
->>>>>>> 747e5592
+    stack, err := configstack.FindStackInSubfolders(terragruntOptions)
+    if err != nil {
+    return err
+    }
+
+    terragruntOptions.Logger.Printf("%s", stack.String())
+    return stack.Plan(terragruntOptions)
+}
+
 // Run the given Terraform command
 func runTerraformCommand(terragruntOptions *options.TerragruntOptions) error {
 	return shell.RunShellCommand(terragruntOptions, terragruntOptions.TerraformPath, terragruntOptions.TerraformCliArgs...)
