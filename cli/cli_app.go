--- conflicted
+++ resolved
@@ -471,22 +471,16 @@
 		}
 	}
 
-<<<<<<< HEAD
-	// Save all variable files requested in the terragrunt config
+	// Export Terragrunt variables to the paths defined in export_variables blocks
 	for _, folder := range foldersWithTerraformFiles {
 		var existingVariables map[string]*configs.Variable
 		_, existingVariables, err = util.LoadDefaultValues(folder)
 		if stopOnError(err) {
 			return err
 		}
-		if err = conf.SaveVariables(existingVariables, folder); stopOnError(err) {
+		if err = conf.ExportVariables(existingVariables, folder); stopOnError(err) {
 			return
 		}
-=======
-	// Export Terragrunt variables to the paths defined in export_variables blocks
-	if err = conf.ExportVariables(existingVariables, foldersWithTerraformFiles...); stopOnError(err) {
-		return
->>>>>>> a696bfc8
 	}
 
 	if err := downloadModules(terragruntOptions); stopOnError(err) {
