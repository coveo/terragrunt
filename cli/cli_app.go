--- conflicted
+++ resolved
@@ -200,30 +200,20 @@
 		if util.ListContainsElement(TERRAFORM_COMMANDS_WITH_SUBCOMMAND, terragruntOptions.TerraformCliArgs[0]) {
 			commandLength = 2
 		}
-<<<<<<< HEAD
-		var args []string
-		args = append(args, terragruntOptions.TerraformCliArgs[:commandLength]...)
 
 		// Options must be inserted after command but before the other args command is either 1 word or 2 words
-		args = append(args, filterTerraformExtraArgs(terragruntOptions, conf)...)
-		terragruntOptions.TerraformCliArgs = append(args, terragruntOptions.TerraformCliArgs[commandLength:]...)
-	}
-
-	// We read again the configuration file since new extrapolation of vars could be available after applying extra arguments
-	terragruntOptions.EraseNonDefinedVariables = true
-	conf, err = config.ParseConfigFile(terragruntOptions, config.IncludeConfig{Path: terragruntOptions.TerragruntConfigPath})
-	if err != nil {
-		return err
-=======
-
-		// Options must be inserted after command but before the other args
-		// command is either 1 word or 2 words
 		var args []string
 		args = append(args, terragruntOptions.TerraformCliArgs[:commandLength]...)
 		args = append(args, filterTerraformExtraArgs(terragruntOptions, conf)...)
 		args = append(args, terragruntOptions.TerraformCliArgs[commandLength:]...)
 		terragruntOptions.TerraformCliArgs = args
->>>>>>> 6ab32eab
+	}
+
+	// We read again the configuration file since new extrapolation of vars could be available after applying extra arguments
+	terragruntOptions.EraseNonDefinedVariables = true
+	conf, err = config.ParseConfigFile(terragruntOptions, config.IncludeConfig{Path: terragruntOptions.TerragruntConfigPath})
+	if err != nil {
+		return err
 	}
 
 	var tempFolder string
