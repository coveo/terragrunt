--- conflicted
+++ resolved
@@ -58,18 +58,14 @@
 		return nil, err
 	}
 
-<<<<<<< HEAD
-	result, err := LoadVariablesFromSource(string(bytes), path, cwd, context...)
-	if err != nil {
-=======
 	if result, err := LoadVariablesFromSource(string(bytes), path, cwd, applyTemplate, context...); err != nil {
->>>>>>> 5bef1097
 		return nil, err
-	}
-	if len(result) == 1 && result["variable"] != nil {
-		return getDefaultVars(result)
-	}
-	return result, nil
+	} else {
+		if len(result) == 1 && result["variable"] != nil {
+			return getDefaultVars(result)
+		}
+		return result, nil
+	}
 }
 
 // LoadVariables returns a map of the variables defined in the content provider
@@ -95,10 +91,10 @@
 		}
 
 		if t != nil {
-			template.InternalLog.SetConsoleLevel(GetLoggingLevel())
+			template.SetLogLevel(GetLoggingLevel())
 			if modifiedContent, err := t.ProcessContent(content, fileName); err != nil {
 				// In case of error, we simply issue a warning and continue with the original content
-				template.InternalLog.Warning(err)
+				template.Log.Warning(err)
 			} else {
 				content = modifiedContent
 			}
