package util

import (
	"fmt"
	"io/ioutil"
	"os"
	"path/filepath"
	"regexp"
	"strings"
	"sync"
	"time"

	"github.com/coveooss/multilogger"
	"github.com/gruntwork-io/terragrunt/awshelper"
	"github.com/gruntwork-io/terragrunt/errors"
	getter "github.com/hashicorp/go-getter"
	"github.com/sirupsen/logrus"
	"gopkg.in/matryer/try.v1"
)

// FileStat calls os.Stat with retries
// When multiple projects are running in parallel, the os.Stat() function
// returns 'bad file descriptor' if the file is being overwritten while being read.
func FileStat(path string) (result os.FileInfo, err error) {
	for retries := 0; ; {
		if result, err = os.Stat(path); err != nil && strings.Contains(fmt.Sprint(err), "bad file descriptor") {
			if retries < 5 {
				time.Sleep(10 * time.Millisecond)
				retries++
				continue
			}
		}
		return
	}
}

// FileExists returns true if the given file exists.
func FileExists(path string) bool {
	_, err := FileStat(path)
	return err == nil
}

// CanonicalPath returns the canonical version of the given path, relative to the given base path. That is, if the given path is a
// relative path, assume it is relative to the given base path. A canonical path is an absolute path with all relative
// components (e.g. "../") fully resolved, which makes it safe to compare paths as strings.
func CanonicalPath(path string, basePath string) (string, error) {
	if !filepath.IsAbs(path) {
		path = JoinPath(basePath, path)
	}
	absPath, err := filepath.Abs(path)
	if err != nil {
		return "", err
	}

	return CleanPath(absPath), nil
}

// CanonicalPaths returns the canonical version of the given paths, relative to the given base path. That is, if a given path
// is a relative path, assume it is relative to the given base path. A canonical path is an absolute path with all relative
// components (e.g. "../") fully resolved, which makes it safe to compare paths as strings.
func CanonicalPaths(paths []string, basePath string) ([]string, error) {
	canonicalPaths := []string{}

	for _, path := range paths {
		canonicalPath, err := CanonicalPath(path, basePath)
		if err != nil {
			return canonicalPaths, err
		}
		canonicalPaths = append(canonicalPaths, canonicalPath)
	}

	return canonicalPaths, nil
}

// DeleteFiles deletes the given list of files. Note: this function ONLY deletes files and will return an error if you
// pass in a folder path.
func DeleteFiles(files []string) error {
	for _, file := range files {
		if err := os.Remove(file); err != nil {
			return errors.WithStackTrace(err)
		}
	}
	return nil
}

// Grep returns true if the given regex can be found in any of the files matched by the given glob
func Grep(regex *regexp.Regexp, glob string) (bool, error) {
	matches, err := filepath.Glob(glob)
	if err != nil {
		return false, errors.WithStackTrace(err)
	}

	for _, match := range matches {
		bytes, err := ioutil.ReadFile(match)
		if err != nil {
			return false, errors.WithStackTrace(err)
		}

		if regex.Match(bytes) {
			return true, nil
		}
	}

	return false, nil
}

// GetPathRelativeTo returns the relative path you would have to take to get from basePath to path
func GetPathRelativeTo(path, basePath string) (string, error) {
	if path == "" {
		path = "."
	}
	if basePath == "" {
		basePath = "."
	}

	inputFolderAbs, err := filepath.Abs(basePath)
	if err != nil {
		return "", errors.WithStackTrace(err)
	}

	fileAbs, err := filepath.Abs(path)
	if err != nil {
		return "", errors.WithStackTrace(err)
	}

	relPath, err := filepath.Rel(inputFolderAbs, fileAbs)
	if err != nil {
		return "", errors.WithStackTrace(err)
	}

	return filepath.ToSlash(relPath), nil
}

// GetPathRelativeToWorkingDir returns the path relative to the current working directory
func GetPathRelativeToWorkingDir(path string) (result string) {
	currentDir, err := os.Getwd()
	result = path
	if err == nil {
		result, _ = GetPathRelativeTo(path, currentDir)
	}
	return
}

// GetPathRelativeToWorkingDirMax returns either an absolute path or a relative path if it is not too far
// from relatively to the current directory
func GetPathRelativeToWorkingDirMax(path string, maxLevel uint) (result string) {
	result = GetPathRelativeToWorkingDir(path)

	sep := strings.Repeat(".."+string(os.PathSeparator), int(maxLevel+1))
	if filepath.IsAbs(path) && strings.HasPrefix(result, sep) {
		// If the path is absolute and it is too far from the current folder
		result = path
	}
	return
}

// GetPathRelativeToMax returns either an absolute path or a relative path if it is not too far
// from relatively to the base path
func GetPathRelativeToMax(path, basePath string, maxLevel uint) (result string) {
	result, err := GetPathRelativeTo(path, basePath)
	if err != nil {
		result = path
	} else {
		sep := strings.Repeat(".."+string(os.PathSeparator), int(maxLevel+1))
		if filepath.IsAbs(path) && strings.HasPrefix(result, sep) {
			// If the path is absolute and it is too far from the current folder
			result = path
		}
	}
	return
}

// ReadFileAsString returns the contents of the file at the given path as a string
func ReadFileAsString(path string) (string, error) {
	bytes, err := ioutil.ReadFile(path)
	if err != nil {
		return "", errors.WithStackTraceAndPrefix(err, "Error reading file at path %s", path)
	}

	return string(bytes), nil
}

// ReadFileAsStringFromSource returns the contents of the file at the given path
// from an external source (github, s3, etc.) as a string
// It uses terraform to execute its command
func ReadFileAsStringFromSource(source, path string, logger *multilogger.Logger) (localFile, content string, err error) {
	cacheDir, err := GetSource(source, "", logger)
	if err != nil {
		return "", "", err
	}

	localFile = filepath.Join(cacheDir, path)
	content, err = ReadFileAsString(localFile)
	return
}

// GetTempDownloadFolder returns the fo
func GetTempDownloadFolder(folders ...string) string {
	tempFolder := os.Getenv("TERRAGRUNT_CACHE")
	if tempFolder == "" {
		tempFolder = os.TempDir()
	}
	return filepath.Join(append([]string{tempFolder}, folders...)...)
}

// GetSource gets the content of the source in a temporary folder and returns
// the local path. The function manages a cache to avoid multiple remote calls
// if the content has not changed. When given a local path, it is directly returned
func GetSource(source, pwd string, logger *multilogger.Logger) (string, error) {
	logf := func(level logrus.Level, format string, args ...interface{}) {
		if logger != nil {
			logger.Logf(level, format, args...)
		}
	}

	logf(logrus.TraceLevel, "Converting S3 path to be compatible with getter for %s", source)
	source, err := awshelper.ConvertS3Path(source)
	if err != nil {
		return "", err
	}

	logf(logrus.TraceLevel, "Calling getter.Detect (pattern matching in the getter library) on %s", source)
	source, err = getter.Detect(source, pwd, getter.Detectors)
	if err != nil {
		return "", err
	}

	if strings.HasPrefix(source, "file://") {
		logf(logrus.DebugLevel, "Getting files directly (without copy) from %s", source)
		return strings.Replace(source, "file://", "", 1), nil
	}

	logf(logrus.TraceLevel, "Fetching and locking cache for %s", source)
	cacheDir := GetTempDownloadFolder("terragrunt-cache", EncodeBase64Sha1(source))
	sharedMutex.Lock()
	defer sharedMutex.Unlock()

	logf(logrus.TraceLevel, "Getting S3 bucket info for %s", source)
	s3Object, _ := awshelper.GetBucketObjectInfoFromURL(source)
	if s3Object != nil {
		logf(logrus.TraceLevel, "Confirmed that this is an S3 object. Checking status for %s", source)
		source = s3Object.String()
		err = awshelper.CheckS3Status(cacheDir)
<<<<<<< HEAD
	} else if strings.HasPrefix(source, "file://") {
		err = fmt.Errorf("local path always copied")
=======
>>>>>>> 1cb59ec4
	}

	_, alreadyInCache := sharedContent[cacheDir]
	if !alreadyInCache || err != nil {
		logf(logrus.DebugLevel, "Adding %s to the cache", source)
		if !FileExists(cacheDir) || err != nil {
			var reason string
			if err != nil {
				reason = fmt.Sprintf("because status = %v", err)
			}
			logf(logrus.DebugLevel, "Getting source files %s %s", source, reason)
			if !alreadyInCache {
				err = os.RemoveAll(cacheDir)
				if err != nil {
					return "", fmt.Errorf("%v while deleting the cache for %s", err, source)
				}
			}

			err = try.Do(func(attempt int) (bool, error) {
				err := GetCopy(cacheDir, source)
				logf(logrus.TraceLevel, "Tried to fetch %s, attempt %d, err: %v", source, attempt, err)
				return attempt < 3, err
			})
			if err != nil {
				return "", fmt.Errorf("%v while copying source from %s", err, source)
			}

			if s3Object != nil {
				// Since it is an S3 Bucket object, we save its md5 value
				// to avoid multiple download of the same object
				err = awshelper.SaveS3Status(s3Object, cacheDir)
			}
			if err != nil {
				logf(logrus.WarnLevel, "%v while saving status for %s. The cache will be reset on the next fetch, even if the files haven't changed", err, source)
			}
			logf(logrus.DebugLevel, "Files from %s successfully added to the cache at %s", source, cacheDir)
		}
		sharedContent[cacheDir] = true
	} else {
		logf(logrus.TraceLevel, "Already in cache: %s", source)
	}

	return cacheDir, nil
}

var sharedMutex sync.Mutex
var sharedContent = map[string]bool{}

// CopyFolderContents copies the files and folders within the source folder into the destination folder. Note that hidden files and folders
// (those starting with a dot) will be skipped.
func CopyFolderContents(source string, destination string) error {
	files, err := ioutil.ReadDir(source)
	if err != nil {
		return errors.WithStackTrace(err)
	}

	for _, file := range files {
		src := filepath.Join(source, file.Name())
		dest := filepath.Join(destination, file.Name())

		if PathContainsHiddenFileOrFolder(src) {
			continue
		} else if file.IsDir() {
			if err := os.MkdirAll(dest, file.Mode()); err != nil {
				return errors.WithStackTrace(err)
			}

			if err := CopyFolderContents(src, dest); err != nil {
				return err
			}
		} else {
			if err := CopyFile(src, dest); err != nil {
				return err
			}
		}
	}

	return nil
}

// PathContainsHiddenFileOrFolder returns true if folder contains files starting with . (except . and ..)
func PathContainsHiddenFileOrFolder(path string) bool {
	pathParts := strings.Split(path, string(filepath.Separator))
	for _, pathPart := range pathParts {
		if strings.HasPrefix(pathPart, ".") && pathPart != "." && pathPart != ".." {
			return true
		}
	}
	return false
}

// CopyFile copies a file from source to destination
func CopyFile(source string, destination string) error {
	contents, err := ioutil.ReadFile(source)
	if err != nil {
		return errors.WithStackTrace(err)
	}

	return WriteFileWithSamePermissions(source, destination, contents)
}

// WriteFileWithSamePermissions writes a file to the given destination with the given contents using the same permissions as the file at source
func WriteFileWithSamePermissions(source string, destination string, contents []byte) error {
	fileInfo, err := FileStat(source)

	if err != nil {
		return errors.WithStackTrace(err)
	}

	return ioutil.WriteFile(destination, contents, fileInfo.Mode())
}

// JoinPath always use / as the separator.
// Windows systems use \ as the path separator *nix uses /
// Use this function when joining paths to force the returned path to use / as the path separator
// This will improve cross-platform compatibility
func JoinPath(elem ...string) string {
	return filepath.ToSlash(filepath.Join(elem...))
}

// CleanPath is used to clean paths to ensure the returned path uses / as the path separator to improve cross-platform compatibility.
func CleanPath(path string) string {
	return filepath.ToSlash(filepath.Clean(path))
}

// ExpandArguments expands the list of arguments like x shell do
func ExpandArguments(args []interface{}, folder string) (result []interface{}) {
	prefix := folder + string(filepath.Separator)

	for _, argI := range args {
		// We consider \$ as an escape char for $ and we do not want ExpandEnv to replace it right now
		const stringEscape = "%StrEsc%"
		arg := fmt.Sprint(argI)
		arg = strings.Replace(arg, `\$`, stringEscape, -1)
		arg = strings.Replace(os.ExpandEnv(arg), stringEscape, "$", -1)
		if strings.ContainsAny(arg, "*?[]") && !strings.ContainsAny(arg, "$|`") && !strings.HasPrefix(arg, "-") {
			// The string contains wildcard and is not a shell command
			if !filepath.IsAbs(arg) {
				arg = prefix + arg
			}
			expanded, _ := filepath.Glob(arg)
			for i := range expanded {
				// We remove the prefix from the result as if it was executed directly in the folder directory
				expanded[i] = strings.TrimPrefix(expanded[i], prefix)
				result = append(result, expanded[i])
			}
			continue
		}
		result = append(result, arg)
	}
	return
}<|MERGE_RESOLUTION|>--- conflicted
+++ resolved
@@ -241,11 +241,6 @@
 		logf(logrus.TraceLevel, "Confirmed that this is an S3 object. Checking status for %s", source)
 		source = s3Object.String()
 		err = awshelper.CheckS3Status(cacheDir)
-<<<<<<< HEAD
-	} else if strings.HasPrefix(source, "file://") {
-		err = fmt.Errorf("local path always copied")
-=======
->>>>>>> 1cb59ec4
 	}
 
 	_, alreadyInCache := sharedContent[cacheDir]
