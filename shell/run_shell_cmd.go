--- conflicted
+++ resolved
@@ -9,11 +9,6 @@
 	"strings"
 	"syscall"
 
-<<<<<<< HEAD
-=======
-	"bytes"
-
->>>>>>> 11d5f5d2
 	"github.com/gruntwork-io/terragrunt/errors"
 	"github.com/gruntwork-io/terragrunt/options"
 	"github.com/gruntwork-io/terragrunt/util"
@@ -136,11 +131,7 @@
 		for {
 			select {
 			case s := <-signalChannel:
-<<<<<<< HEAD
-				logger.Warningf("Forward signal %s to terraform.", s.String())
-=======
-				logger.Printf("Forward signal %v to terraform.", s)
->>>>>>> 11d5f5d2
+				logger.Warningf("Forward signal %v to terraform.", s)
 				err := c.Process.Signal(s)
 				if err != nil {
 					logger.Errorf("Error forwarding signal: %v", err)
